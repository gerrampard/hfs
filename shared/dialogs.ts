--- conflicted
+++ resolved
@@ -177,16 +177,6 @@
     return isPrimitive(x) || isValidElement(x) ? x : h(x as any)
 }
 
-<<<<<<< HEAD
-function onKeyDown(ev:any) {
-    if (ev.key === 'Escape') {
-        closeDialog()
-        ev.stopPropagation()
-    }
-}
-
-=======
->>>>>>> a1881aa7
 export function newDialog(options: DialogOptions) {
     const $id = Math.random()
     const ts = performance.now()
@@ -233,14 +223,9 @@
 function closeDialogAt(i: number, value?: any) {
     const [d] = dialogs.splice(i,1)
     d.restoreFocus?.focus?.() // if element is not HTMLElement, it doesn't have focus method
-<<<<<<< HEAD
-    d.closingValue = value
-    d?.onClose?.(value)
-=======
     d.closingValue = value && typeof value === 'object' ? ref(value) : value // since this is being assigned to a valtio proxy, ref is necessary to avoid crashing with unusual (and possibly accidental) objects like React's SynteticEvents
     Promise.resolve(d.closed).then(() =>
         d?.onClose?.(value))
->>>>>>> a1881aa7
     return d
 }
 
