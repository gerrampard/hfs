--- conflicted
+++ resolved
@@ -149,11 +149,7 @@
         repo?.includes('//') ? h(Link, { href: repo, target: 'plugin' }, value)
             : with_(repo?.split('/'), arr => arr?.length !== 2 ? value
                 : h(Fragment, {},
-<<<<<<< HEAD
-                    h(Link, { href: 'https://github.com/' + repo, target: 'plugin', onClick(ev) { ev.stopPropagation() } }, arr[1].replace(/hfs-/, '')),
-=======
                     h(Link, { href: 'https://github.com/' + repo, target: 'plugin', onClick(ev) { ev.stopPropagation() } }, treatPluginName(arr[1])),
->>>>>>> a1881aa7
                     '\xa0by ', arr[0]
                 ))
 )
